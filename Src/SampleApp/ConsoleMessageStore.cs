﻿using System;
using System.Threading;
using System.Threading.Tasks;
using SmtpServer;
using SmtpServer.Mail;
using SmtpServer.Storage;

namespace SampleApp
{
    public class ConsoleMessageStore : MessageStore
    {
        /// <summary>
        /// Save the given message to the underlying storage system.
        /// </summary>
        /// <param name="context">The session context.</param>
        /// <param name="message">The SMTP message to store.</param>
        /// <param name="cancellationToken">The cancellation token.</param>
        /// <returns>A unique identifier that represents this message in the underlying message store.</returns>
        public override Task<string> SaveAsync(ISessionContext context, IMimeMessage message, CancellationToken cancellationToken)
        {
<<<<<<< HEAD
            //Console.WriteLine("From: {0} ({1})", message.From, _context.RemoteEndPoint);
=======
            //Console.WriteLine("From: {0} ({1})", message.From, context.RemoteEndPoint);
>>>>>>> 5aa912d7
            //Console.WriteLine("To: {0}", String.Join(",", message.To.Select(m => m.AsAddress())));
            //Console.WriteLine(message.Mime);

            Console.WriteLine(message.From.User);

            return Task.FromResult(Guid.NewGuid().ToString());
        }
    }
}<|MERGE_RESOLUTION|>--- conflicted
+++ resolved
@@ -1,4 +1,5 @@
 ﻿using System;
+using System.Linq;
 using System.Threading;
 using System.Threading.Tasks;
 using SmtpServer;
@@ -18,15 +19,9 @@
         /// <returns>A unique identifier that represents this message in the underlying message store.</returns>
         public override Task<string> SaveAsync(ISessionContext context, IMimeMessage message, CancellationToken cancellationToken)
         {
-<<<<<<< HEAD
-            //Console.WriteLine("From: {0} ({1})", message.From, _context.RemoteEndPoint);
-=======
-            //Console.WriteLine("From: {0} ({1})", message.From, context.RemoteEndPoint);
->>>>>>> 5aa912d7
-            //Console.WriteLine("To: {0}", String.Join(",", message.To.Select(m => m.AsAddress())));
-            //Console.WriteLine(message.Mime);
-
-            Console.WriteLine(message.From.User);
+            Console.WriteLine("From: {0} ({1})", message.From, context.RemoteEndPoint);
+            Console.WriteLine("To: {0}", String.Join(",", message.To.Select(m => m.AsAddress())));
+            Console.WriteLine(message.Mime);
 
             return Task.FromResult(Guid.NewGuid().ToString());
         }
