﻿using System;
using System.Net.Mail;
using System.Threading;
using System.Threading.Tasks;
using SmtpServer;

namespace SampleApp
{
    class Program
    {
        static void Main(string[] args)
        {
            var cancellationTokenSource = new CancellationTokenSource();

            var options = new OptionsBuilder()
                .ServerName("SmtpServer SampleApp")
                .Port(9025)
                .MessageStore(new ConsoleMessageStore())
                .MailboxFilter(new ConsoleMailboxFilter())
                .Build();

            var serverTask = RunServerAsync(options, cancellationTokenSource.Token);
            var clientTask1 = RunClientAsync("A", cancellationTokenSource.Token);
            var clientTask2 = RunClientAsync("B", cancellationTokenSource.Token);
            var clientTask3 = RunClientAsync("C", cancellationTokenSource.Token);

            Console.WriteLine("Press any key to continue");
            Console.ReadKey();

            cancellationTokenSource.Cancel();

            serverTask.WaitWithoutException();
            clientTask1.WaitWithoutException();
            clientTask2.WaitWithoutException();
            clientTask3.WaitWithoutException();
        }

        static async Task RunServerAsync(ISmtpServerOptions options, CancellationToken cancellationToken)
        {
            var smtpServer = new SmtpServer.SmtpServer(options);

            smtpServer.SessionCreated += OnSmtpServerSessionCreated;
            smtpServer.SessionCompleted += OnSmtpServerSessionCompleted;

            await smtpServer.StartAsync(cancellationToken);

            smtpServer.SessionCreated -= OnSmtpServerSessionCreated;
            smtpServer.SessionCompleted -= OnSmtpServerSessionCompleted;
        }

        static async Task RunClientAsync(string name, CancellationToken cancellationToken)
        {
            var counter = 1;
            while (cancellationToken.IsCancellationRequested == false)
            {
                using (var smtpClient = new SmtpClient("localhost", 9025))
                {
                    try
                    {
<<<<<<< HEAD
                        await smtpClient.SendMailAsync(
                            new MailMessage($"{name}{counter++}@test.com", "sample@test.com")
                            {
                                Subject = $"{name} {counter++}"
                            });
=======
                        var message = new MailMessage($"{name}{counter}@test.com", "sample@test.com", $"{name} {counter}", "");
                        //await smtpClient.SendMailAsync(message).ConfigureAwait(false);

                        await Task.Run(() => smtpClient.Send(message), cancellationToken).ConfigureAwait(false);
>>>>>>> 5aa912d7
                    }
                    catch (SmtpException smtpException)
                    {
                        Console.WriteLine(smtpException.StatusCode);
                    }
                    catch (Exception exception)
                    {
                        Console.WriteLine(exception);
                    }
                }

<<<<<<< HEAD
                await Task.Delay(250, cancellationToken);
=======
                counter++;

                //await Task.Delay(50, cancellationToken).ConfigureAwait(false);
>>>>>>> 5aa912d7
            }
        }

        static void OnSmtpServerSessionCreated(object sender, SessionEventArgs sessionEventArgs)
        {
            Console.WriteLine("SessionCreated: {0}", sessionEventArgs.Context.RemoteEndPoint);
        }

        static void OnSmtpServerSessionCompleted(object sender, SessionEventArgs sessionEventArgs)
        {
            Console.WriteLine("SessionCompleted: {0}", sessionEventArgs.Context.RemoteEndPoint);
        }
    }
}<|MERGE_RESOLUTION|>--- conflicted
+++ resolved
@@ -57,18 +57,10 @@
                 {
                     try
                     {
-<<<<<<< HEAD
-                        await smtpClient.SendMailAsync(
-                            new MailMessage($"{name}{counter++}@test.com", "sample@test.com")
-                            {
-                                Subject = $"{name} {counter++}"
-                            });
-=======
                         var message = new MailMessage($"{name}{counter}@test.com", "sample@test.com", $"{name} {counter}", "");
                         //await smtpClient.SendMailAsync(message).ConfigureAwait(false);
 
                         await Task.Run(() => smtpClient.Send(message), cancellationToken).ConfigureAwait(false);
->>>>>>> 5aa912d7
                     }
                     catch (SmtpException smtpException)
                     {
@@ -80,13 +72,8 @@
                     }
                 }
 
-<<<<<<< HEAD
-                await Task.Delay(250, cancellationToken);
-=======
                 counter++;
-
                 //await Task.Delay(50, cancellationToken).ConfigureAwait(false);
->>>>>>> 5aa912d7
             }
         }
 
