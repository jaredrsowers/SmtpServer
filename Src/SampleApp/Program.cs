﻿using System;
using System.IO;
using System.Net;
<<<<<<< HEAD
using System.Net.Mail;
using System.Net.Mime;
=======
>>>>>>> cdc99ad5
using System.Net.Security;
using System.Security.Authentication;
using System.Security.Cryptography.X509Certificates;
using System.Threading;
using System.Threading.Tasks;
using SmtpServer;
using SmtpServer.Tracing;
using MimeKit;
using MimeKit.Text;
using ContentEncoding = SmtpServer.Protocol.ContentEncoding;
using SmtpClient = MailKit.Net.Smtp.SmtpClient;

namespace SampleApp
{
    class Program
    {
        static void Main(string[] args)
        {
            var cancellationTokenSource = new CancellationTokenSource();

            var certificate = CreateCertificate();

            ServicePointManager.ServerCertificateValidationCallback = IgnoreCertificateValidationFailureForTestingOnly;

            var options = new OptionsBuilder()
                .ServerName("SmtpServer SampleApp")
                .Port(9025)
                .Certificate(certificate)
                .SupportedSslProtocols(SslProtocols.Default)
<<<<<<< HEAD
                .MessageStore(new ConsoleMessageStore())
                .MailboxFilter(new ConsoleMailboxFilter())
                .DefaultContentEncoding(ContentEncoding.EightBit)
                .Build();

            var s = RunServerAsync(options, cancellationTokenSource.Token);
            //var c = RunClientAsync("A", 1, cancellationTokenSource.Token);
=======
                .MessageStore(new SampleMessageStore())
                .MailboxFilter(new SampleMailboxFilter())
                .UserAuthenticator(new SampleUserAuthenticator())
                .Build();

            var s = RunServerAsync(options, cancellationTokenSource.Token);
            var c = RunClientAsync("A", 1, cancellationTokenSource.Token);
>>>>>>> cdc99ad5

            Console.WriteLine("Press any key to continue");
            Console.ReadKey();

            cancellationTokenSource.Cancel();

            s.WaitWithoutException();
<<<<<<< HEAD
            //c.WaitWithoutException();
=======
            c.WaitWithoutException();
>>>>>>> cdc99ad5

            return;

<<<<<<< HEAD
            //if (args == null || args.Length == 0)
            //{
            //    var serverTask = RunServerAsync(options, cancellationTokenSource.Token);
            //    var clientTask1 = RunClientAsync("A", cancellationToken: cancellationTokenSource.Token);
            //    var clientTask2 = RunClientAsync("B", cancellationToken: cancellationTokenSource.Token);
            //    var clientTask3 = RunClientAsync("C", cancellationToken: cancellationTokenSource.Token);
=======
            if (args == null || args.Length == 0)
            {
                var serverTask = RunServerAsync(options, cancellationTokenSource.Token);
                var clientTask1 = RunClientAsync("A", cancellationToken: cancellationTokenSource.Token);
                var clientTask2 = RunClientAsync("B", cancellationToken: cancellationTokenSource.Token);
                var clientTask3 = RunClientAsync("C", cancellationToken: cancellationTokenSource.Token);
>>>>>>> cdc99ad5

            //    Console.WriteLine("Press any key to continue");
            //    Console.ReadKey();

            //    cancellationTokenSource.Cancel();

            //    serverTask.WaitWithoutException();
            //    clientTask1.WaitWithoutException();
            //    clientTask2.WaitWithoutException();
            //    clientTask3.WaitWithoutException();

            //    return;
            //}

            //if (args[0] == "server")
            //{
            //    var serverTask = RunServerAsync(options, cancellationToken: cancellationTokenSource.Token);

            //    Console.WriteLine("Press any key to continue");
            //    Console.ReadKey();

            //    cancellationTokenSource.Cancel();

            //    serverTask.WaitWithoutException();

            //    return;
            //}

<<<<<<< HEAD
            //if (args[0] == "client")
            //{
            //    var clientTask = RunClientAsync(args[1], cancellationToken: cancellationTokenSource.Token);
=======
            if (args[0] == "client")
            {
                var clientTask = RunClientAsync(args[1], cancellationToken: cancellationTokenSource.Token);
>>>>>>> cdc99ad5

            //    Console.WriteLine("Press any key to continue");
            //    Console.ReadKey();

            //    cancellationTokenSource.Cancel();

            //    clientTask.WaitWithoutException();
            //}
        }

        static async Task RunServerAsync(ISmtpServerOptions options, CancellationToken cancellationToken)
        {
            var smtpServer = new SmtpServer.SmtpServer(options);

            smtpServer.SessionCreated += OnSmtpServerSessionCreated;
            smtpServer.SessionCompleted += OnSmtpServerSessionCompleted;

            await smtpServer.StartAsync(cancellationToken);

            smtpServer.SessionCreated -= OnSmtpServerSessionCreated;
            smtpServer.SessionCompleted -= OnSmtpServerSessionCompleted;
        }

<<<<<<< HEAD
        static async Task RunClientAsync(string name, int maximum = Int32.MaxValue, CancellationToken cancellationToken = default(CancellationToken))
        {
            var counter = 0;
            while (counter++ < maximum && cancellationToken.IsCancellationRequested == false)
            {
                using (var smtpClient = new SmtpClient())
                {
                    await smtpClient.ConnectAsync("localhost", 9025, false, cancellationToken);

                    Console.WriteLine();
                    Console.WriteLine("Client has Connected.");
                    Console.WriteLine(smtpClient.Capabilities);
                    Console.WriteLine(smtpClient.IsSecure);
                    Console.WriteLine();

=======
        static async Task RunClientAsync(string name, int limit = Int32.MaxValue, CancellationToken cancellationToken = default(CancellationToken))
        {
            var counter = 1;
            while (limit-- > 0 && cancellationToken.IsCancellationRequested == false)
            {
                using (var smtpClient = new SmtpClient())
                {
>>>>>>> cdc99ad5
                    try
                    {
                        await smtpClient.ConnectAsync("localhost", 9025, false, cancellationToken);
                        await smtpClient.AuthenticateAsync("user", "password", cancellationToken);

                        var message = new MimeKit.MimeMessage();
                        message.From.Add(new MimeKit.MailboxAddress($"{name}{counter}@test.com"));
                        message.To.Add(new MimeKit.MailboxAddress("sample@test.com"));
                        message.Subject = $"Subject test çãõáéíóú";

                        message.Body = new TextPart(TextFormat.Plain)
                        {
<<<<<<< HEAD
                            Text = "Test Message Body special char çãõáéíóú",
=======
                            //Text = ".Ad",
                            Text = ".Assunto teste acento çãõáéíóú",
                            //Text = "Assunto teste acento",
>>>>>>> cdc99ad5
                        };

                        await smtpClient.SendAsync(message, cancellationToken).ConfigureAwait(false);
                    }
                    catch (Exception exception)
                    {
                        Console.WriteLine(exception);
                    }

                    await smtpClient.DisconnectAsync(true, cancellationToken);
                }

                counter++;
            }
        }

        static void OnSmtpServerSessionCreated(object sender, SessionEventArgs e)
        {
            Console.WriteLine("SessionCreated: {0}", e.Context.RemoteEndPoint);

            e.Context.CommandExecuting += OnCommandExecuting;
        }

        static void OnCommandExecuting(object sender, SmtpCommandExecutingEventArgs e)
        {
            new TracingSmtpCommandVisitor(Console.Out).Visit(e.Command);
        }

        static void OnSmtpServerSessionCompleted(object sender, SessionEventArgs e)
        {
            e.Context.CommandExecuting -= OnCommandExecuting;

            Console.WriteLine("SessionCompleted: {0}", e.Context.RemoteEndPoint);
        }

        static bool IgnoreCertificateValidationFailureForTestingOnly(object sender, X509Certificate certificate, X509Chain chain, SslPolicyErrors sslPolicyErrors)
        {
            return true;
        }
        
        static X509Certificate2 CreateCertificate()
        {
            // to create an X509Certificate for testing you need to run MAKECERT.EXE and then PVK2PFX.EXE
            // http://www.digitallycreated.net/Blog/38/using-makecert-to-create-certificates-for-development

            var certificate = File.ReadAllBytes(@"C:\Dropbox\Documents\Cain\Programming\SmtpServer\SmtpServer.pfx");
            var password = File.ReadAllText(@"C:\Dropbox\Documents\Cain\Programming\SmtpServer\SmtpServerPassword.txt");

            return new X509Certificate2(certificate, password);
        }
    }
}<|MERGE_RESOLUTION|>--- conflicted
+++ resolved
@@ -1,11 +1,6 @@
 ﻿using System;
 using System.IO;
 using System.Net;
-<<<<<<< HEAD
-using System.Net.Mail;
-using System.Net.Mime;
-=======
->>>>>>> cdc99ad5
 using System.Net.Security;
 using System.Security.Authentication;
 using System.Security.Cryptography.X509Certificates;
@@ -15,7 +10,6 @@
 using SmtpServer.Tracing;
 using MimeKit;
 using MimeKit.Text;
-using ContentEncoding = SmtpServer.Protocol.ContentEncoding;
 using SmtpClient = MailKit.Net.Smtp.SmtpClient;
 
 namespace SampleApp
@@ -35,15 +29,6 @@
                 .Port(9025)
                 .Certificate(certificate)
                 .SupportedSslProtocols(SslProtocols.Default)
-<<<<<<< HEAD
-                .MessageStore(new ConsoleMessageStore())
-                .MailboxFilter(new ConsoleMailboxFilter())
-                .DefaultContentEncoding(ContentEncoding.EightBit)
-                .Build();
-
-            var s = RunServerAsync(options, cancellationTokenSource.Token);
-            //var c = RunClientAsync("A", 1, cancellationTokenSource.Token);
-=======
                 .MessageStore(new SampleMessageStore())
                 .MailboxFilter(new SampleMailboxFilter())
                 .UserAuthenticator(new SampleUserAuthenticator())
@@ -51,7 +36,6 @@
 
             var s = RunServerAsync(options, cancellationTokenSource.Token);
             var c = RunClientAsync("A", 1, cancellationTokenSource.Token);
->>>>>>> cdc99ad5
 
             Console.WriteLine("Press any key to continue");
             Console.ReadKey();
@@ -59,74 +43,55 @@
             cancellationTokenSource.Cancel();
 
             s.WaitWithoutException();
-<<<<<<< HEAD
-            //c.WaitWithoutException();
-=======
             c.WaitWithoutException();
->>>>>>> cdc99ad5
 
             return;
 
-<<<<<<< HEAD
-            //if (args == null || args.Length == 0)
-            //{
-            //    var serverTask = RunServerAsync(options, cancellationTokenSource.Token);
-            //    var clientTask1 = RunClientAsync("A", cancellationToken: cancellationTokenSource.Token);
-            //    var clientTask2 = RunClientAsync("B", cancellationToken: cancellationTokenSource.Token);
-            //    var clientTask3 = RunClientAsync("C", cancellationToken: cancellationTokenSource.Token);
-=======
             if (args == null || args.Length == 0)
             {
                 var serverTask = RunServerAsync(options, cancellationTokenSource.Token);
                 var clientTask1 = RunClientAsync("A", cancellationToken: cancellationTokenSource.Token);
                 var clientTask2 = RunClientAsync("B", cancellationToken: cancellationTokenSource.Token);
                 var clientTask3 = RunClientAsync("C", cancellationToken: cancellationTokenSource.Token);
->>>>>>> cdc99ad5
 
-            //    Console.WriteLine("Press any key to continue");
-            //    Console.ReadKey();
+                Console.WriteLine("Press any key to continue");
+                Console.ReadKey();
 
-            //    cancellationTokenSource.Cancel();
+                cancellationTokenSource.Cancel();
 
-            //    serverTask.WaitWithoutException();
-            //    clientTask1.WaitWithoutException();
-            //    clientTask2.WaitWithoutException();
-            //    clientTask3.WaitWithoutException();
+                serverTask.WaitWithoutException();
+                clientTask1.WaitWithoutException();
+                clientTask2.WaitWithoutException();
+                clientTask3.WaitWithoutException();
 
-            //    return;
-            //}
+                return;
+            }
 
-            //if (args[0] == "server")
-            //{
-            //    var serverTask = RunServerAsync(options, cancellationToken: cancellationTokenSource.Token);
+            if (args[0] == "server")
+            {
+                var serverTask = RunServerAsync(options, cancellationTokenSource.Token);
 
-            //    Console.WriteLine("Press any key to continue");
-            //    Console.ReadKey();
+                Console.WriteLine("Press any key to continue");
+                Console.ReadKey();
 
-            //    cancellationTokenSource.Cancel();
+                cancellationTokenSource.Cancel();
 
-            //    serverTask.WaitWithoutException();
+                serverTask.WaitWithoutException();
 
-            //    return;
-            //}
+                return;
+            }
 
-<<<<<<< HEAD
-            //if (args[0] == "client")
-            //{
-            //    var clientTask = RunClientAsync(args[1], cancellationToken: cancellationTokenSource.Token);
-=======
             if (args[0] == "client")
             {
                 var clientTask = RunClientAsync(args[1], cancellationToken: cancellationTokenSource.Token);
->>>>>>> cdc99ad5
 
-            //    Console.WriteLine("Press any key to continue");
-            //    Console.ReadKey();
+                Console.WriteLine("Press any key to continue");
+                Console.ReadKey();
 
-            //    cancellationTokenSource.Cancel();
+                cancellationTokenSource.Cancel();
 
-            //    clientTask.WaitWithoutException();
-            //}
+                clientTask.WaitWithoutException();
+            }
         }
 
         static async Task RunServerAsync(ISmtpServerOptions options, CancellationToken cancellationToken)
@@ -142,23 +107,6 @@
             smtpServer.SessionCompleted -= OnSmtpServerSessionCompleted;
         }
 
-<<<<<<< HEAD
-        static async Task RunClientAsync(string name, int maximum = Int32.MaxValue, CancellationToken cancellationToken = default(CancellationToken))
-        {
-            var counter = 0;
-            while (counter++ < maximum && cancellationToken.IsCancellationRequested == false)
-            {
-                using (var smtpClient = new SmtpClient())
-                {
-                    await smtpClient.ConnectAsync("localhost", 9025, false, cancellationToken);
-
-                    Console.WriteLine();
-                    Console.WriteLine("Client has Connected.");
-                    Console.WriteLine(smtpClient.Capabilities);
-                    Console.WriteLine(smtpClient.IsSecure);
-                    Console.WriteLine();
-
-=======
         static async Task RunClientAsync(string name, int limit = Int32.MaxValue, CancellationToken cancellationToken = default(CancellationToken))
         {
             var counter = 1;
@@ -166,7 +114,6 @@
             {
                 using (var smtpClient = new SmtpClient())
                 {
->>>>>>> cdc99ad5
                     try
                     {
                         await smtpClient.ConnectAsync("localhost", 9025, false, cancellationToken);
@@ -175,17 +122,13 @@
                         var message = new MimeKit.MimeMessage();
                         message.From.Add(new MimeKit.MailboxAddress($"{name}{counter}@test.com"));
                         message.To.Add(new MimeKit.MailboxAddress("sample@test.com"));
-                        message.Subject = $"Subject test çãõáéíóú";
+                        message.Subject = $"{name} {counter}";
 
                         message.Body = new TextPart(TextFormat.Plain)
                         {
-<<<<<<< HEAD
-                            Text = "Test Message Body special char çãõáéíóú",
-=======
                             //Text = ".Ad",
                             Text = ".Assunto teste acento çãõáéíóú",
                             //Text = "Assunto teste acento",
->>>>>>> cdc99ad5
                         };
 
                         await smtpClient.SendAsync(message, cancellationToken).ConfigureAwait(false);
